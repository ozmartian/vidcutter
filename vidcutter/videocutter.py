--- conflicted
+++ resolved
@@ -1244,15 +1244,6 @@
                                               frametime=clip[0].toString(self.timeformat), duration=duration,
                                               allstreams=False)
             if len(filelist) > 1:
-<<<<<<< HEAD
-                rc = False
-                if self.isMPEGcodec():
-                    self.logger.info('file is MPEG based thus join() via mpegts file based protocol')
-                    rc = self.videoService.mpegtsJoin(filelist, self.finalFilename)
-                if not rc or not QFile(self.finalFilename).size():
-                    rc = self.joinMedia(filelist, self.finalFilename, True)
-                if not rc or not QFile(self.finalFilename).size():
-=======
                 self.progress.updateProgress(self.progress.value() + 1, 'Joining media clips')
                 rc = False
                 if self.videoService.isMPEGcodec(filelist[0]):
@@ -1263,7 +1254,6 @@
                 if not rc or QFile(self.finalFilename).size() < 1000:
                     rc = self.videoService.join(filelist, self.finalFilename, True)
                 if not rc or QFile(self.finalFilename).size() < 1000:
->>>>>>> 5b3ee478
                     self.logger.info('join() resulted in 0 length file, trying again without all stream mapping')
                     self.videoService.join(filelist, self.finalFilename, False)
                 if not self.keepClipsAction.isChecked():
@@ -1283,23 +1273,6 @@
             return True
         return False
 
-<<<<<<< HEAD
-    def joinMedia(self, joinlist: list, filename: str, allstreams: bool = True) -> bool:
-        listfile = os.path.normpath(os.path.join(os.path.dirname(joinlist[0]), '.vidcutter.list'))
-        fobj = open(listfile, 'w')
-        for file in joinlist:
-            fobj.write('file \'%s\'\n' % file.replace("'", "\\'"))
-        fobj.close()
-        result = self.videoService.join(listfile, filename, allstreams)
-        QFile.remove(listfile)
-        return result
-
-    def isMPEGcodec(self) -> bool:
-        mpegCodecList = ['h264', 'hevc', 'mpeg4', 'divx', 'xvid', 'mpeg2video', 'mpg2', 'mp2', 'mp3', 'aac']
-        return self.mpvWidget.format().lower() in mpegCodecList
-
-=======
->>>>>>> 5b3ee478
     @pyqtSlot()
     def mediaInfo(self) -> None:
         if self.mediaAvailable:

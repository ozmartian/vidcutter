--- conflicted
+++ resolved
@@ -30,14 +30,9 @@
 from distutils.spawn import find_executable
 from enum import Enum
 
-<<<<<<< HEAD
-from PyQt5.QtCore import pyqtSlot, QDir, QFile, QFileInfo, QObject, QProcess, QProcessEnvironment, QSize, QTemporaryFile
-from PyQt5.QtGui import QPixmap
-=======
 from PyQt5.QtCore import (pyqtSlot, QDir, QFile, QFileInfo, QObject, QProcess, QProcessEnvironment, QSize,
                           QTemporaryFile, QTime)
 from PyQt5.QtGui import QPainter, QPixmap
->>>>>>> 5b3ee478
 from PyQt5.QtWidgets import QMessageBox
 
 
@@ -107,11 +102,7 @@
         return p
 
     @staticmethod
-<<<<<<< HEAD
-    def capture(source: str, frametime: str, thumbsize: ThumbSize=ThumbSize.INDEX) -> QPixmap:
-=======
     def capture(source: str, frametime: str, thumbsize: ThumbSize=ThumbSize.INDEX, external: bool=False) -> QPixmap:
->>>>>>> 5b3ee478
         capres = QPixmap()
         img = QTemporaryFile(os.path.join(QDir.tempPath(), 'XXXXXX.jpg'))
         if img.open():
@@ -136,11 +127,6 @@
         img.remove()
         return capres
 
-<<<<<<< HEAD
-    # def validate(self, source: str) -> bool:
-    #     isValid = False
-    #     return isValid
-=======
     # noinspection PyBroadException
     def testJoin(self, file1: str, file2: str) -> bool:
         result = False
@@ -208,7 +194,6 @@
         vcodec = re.search(r'Stream.*Video:\s(\w+)', result).group(1)
         acodec = re.search(r'Stream.*Audio:\s(\w+)', result).group(1)
         return vcodec, acodec
->>>>>>> 5b3ee478
 
     def cut(self, source: str, output: str, frametime: str, duration: str, allstreams: bool=True) -> bool:
         if allstreams:
@@ -219,15 +204,11 @@
                    % (source, frametime, duration, QDir.fromNativeSeparators(output))
         return self.cmdExec(self.backend, args)
 
-<<<<<<< HEAD
-    def join(self, filelist: str, output: str, allstreams: bool=True) -> bool:
-=======
     def join(self, inputs: list, output: str, allstreams: bool=True) -> bool:
         filelist = os.path.normpath(os.path.join(os.path.dirname(inputs[0]), '_vidcutter.list'))
         fobj = open(filelist, 'w')
         [fobj.write('file \'%s\'\n' % file.replace("'", "\\'")) for file in inputs]
         fobj.close()
->>>>>>> 5b3ee478
         if allstreams:
             args = '-f concat -safe 0 -i "%s" -c copy -map 0 -v 16 -y "%s"' % (filelist,
                                                                                QDir.fromNativeSeparators(output))
@@ -292,56 +273,10 @@
             result = False
         return result
 
-<<<<<<< HEAD
-    def getBSF(self, mediatype: str) -> str:
-        media_format = self.parent.mpvWidget.format(mediatype)
-        if mediatype == 'video':
-            prefix = '-bsf:v'
-            if media_format == 'hevc':
-                return '%s hevc_mp4toannexb' % prefix
-            elif media_format == 'h264':
-                return '%s h264_mp4toannexb' % prefix
-            elif media_format == 'mpeg4':
-                return '%s mpeg4_unpack_bframes' % prefix
-            elif media_format in {'webm', 'ivf', 'vp9'}:
-                return '%s vp9_superframe' % prefix
-        elif mediatype == 'audio':
-            prefix = '-bsf:a'
-            if media_format == 'aac':
-                return '%s aac_adtstoasc' % prefix
-            elif media_format == 'mp3':
-                return '%s mp3decomp' % prefix
-        return ''
-
-    def mpegtsJoin(self, inputs: list, output: str) -> bool:
-        result = False
-        outfiles = list()
-        # 1. transcode to mpeg transport streams
-        for file in inputs:
-            name, ext = os.path.splitext(file)
-            outfile = '%s.ts' % name
-            outfiles.append(outfile)
-            args = '-i "%s" -c copy -map 0 %s -f mpegts "%s"' % (file, self.getBSF('video'), outfile)
-            if not self.cmdExec(self.backend, args):
-                return result
-        # 2. losslessly concatenate at the file level
-        if len(outfiles):
-            args = '-i "concat:%s" -c copy %s "%s"' % ('|'.join(map(str, outfiles)),
-                                                       self.getBSF('audio'), QDir.fromNativeSeparators(output))
-            result = self.cmdExec(self.backend, args)
-            # 3. cleanup mpegts files
-            [QFile.remove(file) for file in outfiles]
-        return result
-
-    def streamcount(self, source: str, stream_type: str='audio') -> int:
-        m = re.findall('\n^%s' % stream_type.title(), self.metadata(source, stream_type), re.MULTILINE)
-        return len(m)
-=======
     def version(self) -> str:
         args = '-version'
         result = self.cmdExec(self.backend, args, True)
         return re.search(r'ffmpeg\sversion\s([\S]+)\s', result).group(1)
->>>>>>> 5b3ee478
 
     def metadata(self, source: str, output: str='HTML') -> str:
         args = '--output=%s "%s"' % (output, source)
@@ -374,12 +309,4 @@
     def getAppPath() -> str:
         if VideoService.frozen:
             return sys._MEIPASS
-<<<<<<< HEAD
-        return QFileInfo(__file__).absolutePath()
-=======
-        return QFileInfo(__file__).absolutePath()
-
-    # def streamcount(self, source: str, stream: Stream=Stream.AUDIO) -> int:
-    #     m = re.findall('\n^%s' % stream_type.title(), self.metadata(source, stream_type), re.MULTILINE)
-    #     return len(m)
->>>>>>> 5b3ee478
+        return QFileInfo(__file__).absolutePath()
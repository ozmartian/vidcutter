--- conflicted
+++ resolved
@@ -167,19 +167,11 @@
     def volume(self, vol: int) -> None:
         self.mpv.set_property('volume', vol)
 
-<<<<<<< HEAD
-    def codec(self, type: str='video') -> str:
-        return self.mpv.get_property('audio-codec' if type == 'audio' else 'video-codec')
-
-    def format(self, type: str='video') -> str:
-        return self.mpv.get_property('audio-codec-name' if type == 'audio' else 'video-format')
-=======
-    def codec(self, stream: str= 'video') -> str:
+    def codec(self, stream: str='video') -> str:
         return self.mpv.get_property('audio-codec' if stream == 'audio' else 'video-codec')
 
-    def format(self, stream: str= 'video') -> str:
+    def format(self, stream: str='video') -> str:
         return self.mpv.get_property('audio-codec-name' if stream == 'audio' else 'video-format')
->>>>>>> 5b3ee478
 
     def property(self, prop: str):
         return self.mpv.get_property(prop)

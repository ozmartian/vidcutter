#!/usr/bin/env python3
# -*- coding: utf-8 -*-

import locale
import logging
import os
import sys

# this is required for Ubuntu which seems to
# have a broken PyQt5 OpenGL implementation
# noinspection PyUnresolvedReferences
from OpenGL import GL

from PyQt5.QtCore import pyqtSignal, pyqtSlot, Qt, QEvent, QTimer
from PyQt5.QtGui import QKeyEvent, QMouseEvent
from PyQt5.QtOpenGL import QGLContext
from PyQt5.QtWidgets import QOpenGLWidget

# noinspection PyUnresolvedReferences
import vidcutter.libs.mpv as mpv

<<<<<<< HEAD

def get_proc_address(proc):
    glctx = QGLContext.currentContext()
    if glctx is None:
        return None
    addr = glctx.getProcAddress(str(proc, 'utf-8'))
    return addr.__int__()
=======
# use try catch to allow Python versions below 3.5.3 without typing.Optional to still work
try:
    # noinspection PyUnresolvedReferences
    from typing import Optional
    # noinspection PyUnresolvedReferences
    from sip import voidptr

    def get_proc_address(proc) -> Optional[voidptr]:
        glctx = QGLContext.currentContext()
        if glctx is None:
            return None
        return glctx.getProcAddress(str(proc, 'utf-8'))
except ImportError:
    def get_proc_address(proc):
        glctx = QGLContext.currentContext()
        if glctx is None:
            return None
        return glctx.getProcAddress(str(proc, 'utf-8'))
>>>>>>> cdfae44f


class mpvWidget(QOpenGLWidget):
    positionChanged = pyqtSignal(float, int)
    durationChanged = pyqtSignal(float, int)

    def __init__(self, parent=None, **mpv_opts):
        super(mpvWidget, self).__init__(parent)
        self.parent = parent
        self.originalParent = None
        self.logger = logging.getLogger(__name__)
        locale.setlocale(locale.LC_NUMERIC, 'C')
        self.mpv = mpv.Context()

        self.mpv.set_log_level('v' if os.getenv('DEBUG', False) else 'error')
        self.mpv.set_option('config', False)

        def _istr(o):
            return ('yes' if o else 'no') if type(o) is bool else str(o)

        # do not break on non-existant properties/options
        for opt, val in mpv_opts.items():
            try:
                self.mpv.set_option(opt.replace('_', '-'), _istr(val))
            except mpv.MPVError:
                pass

        self.mpv.initialize()
        self.opengl = self.mpv.opengl_cb_api()
        self.opengl.set_update_callback(self.updateHandler)
        # ignore expection thrown by older versions of libmpv that do not implement the option
        try:
            self.mpv.set_option('opengl-hwdec-interop', 'auto')
            if sys.platform == 'win32':
                self.mpv.set_option('opengl-backend', 'angle')
        except mpv.MPVError:
            pass

        self.frameSwapped.connect(self.swapped, Qt.DirectConnection)

        self.mpv.observe_property('time-pos')
        self.mpv.observe_property('duration')
        self.mpv.set_wakeup_callback(self.eventHandler)

    def shutdown(self):
        self.makeCurrent()
        if self.opengl:
            self.opengl.set_update_callback(None)
        self.opengl.uninit_gl()
        self.mpv.command('quit')
        self.mpv = None
        self.deleteLater()

    def initializeGL(self):
        if self.opengl:
            self.opengl.init_gl(None, get_proc_address)

    def paintGL(self):
        if self.opengl:
            self.opengl.draw(self.defaultFramebufferObject(), self.width(), -self.height())

    @pyqtSlot()
    def swapped(self):
        if self.opengl:
            self.opengl.report_flip(0)

    def updateHandler(self):
        if self.window().isMinimized():
            self.makeCurrent()
            self.paintGL()
            self.context().swapBuffers(self.context().surface())
            self.swapped()
            self.doneCurrent()
        else:
            self.update()

    def eventHandler(self):
        while self.mpv:
            try:
                event = self.mpv.wait_event(.01)
                if event.id in {mpv.Events.none, mpv.Events.shutdown, mpv.Events.end_file}:
                    break
                elif event.id == mpv.Events.log_message:
                    event_log = event.data
                    log_msg = '[%s] %s' % (event_log.prefix, event_log.text.strip())
                    if event_log.level in (mpv.LogLevels.fatal, mpv.LogLevels.error):
                        self.logger.critical(log_msg)
                        sys.stderr.write(log_msg)
                        if event_log.level == mpv.LogLevels.fatal or 'file format' in event_log.text:
                            self.parent.errorOccurred.emit(log_msg)
                            self.parent.initMediaControls(False)
                    else:
                        self.logger.info(log_msg)
                elif event.id == mpv.Events.property_change:
                    event_prop = event.data
                    if event_prop.name == 'time-pos':
                        self.positionChanged.emit(event_prop.data, self.mpv.get_property('estimated-frame-number'))
                    elif event_prop.name == 'duration':
                        self.durationChanged.emit(event_prop.data, self.mpv.get_property('estimated-frame-count'))
            except mpv.MPVError as e:
                if e.code != -10:
                    raise e

    def setLogLevel(self, loglevel: mpv.LogLevels):
        self.mpv.set_log_level(loglevel)

    def showText(self, msg: str, duration: int=5, level: int=0):
        self.mpv.command('show-text', msg, duration * 1000, level)

    def play(self, filepath) -> None:
        if not os.path.exists(filepath):
            return
        self.mpv.command('loadfile', filepath, 'replace')

    def frameStep(self) -> None:
        self.mpv.command('frame-step')

    def frameBackStep(self) -> None:
        self.mpv.command('frame-back-step')

    def seek(self, pos, method='absolute+exact') -> None:
        self.mpv.command('seek', pos, method)

    def pause(self) -> None:
        self.mpv.set_property('pause', not self.mpv.get_property('pause'))

    def mute(self) -> None:
        self.mpv.set_property('mute', not self.mpv.get_property('mute'))

    def volume(self, vol: int) -> None:
        self.mpv.set_property('volume', vol)

    def codec(self, stream: str='video') -> str:
        return self.mpv.get_property('audio-codec' if stream == 'audio' else 'video-codec')

    def format(self, stream: str='video') -> str:
        return self.mpv.get_property('audio-codec-name' if stream == 'audio' else 'video-format')

    def property(self, prop: str):
        return self.mpv.get_property(prop)

    def _exitFullScreen(self) -> None:
        self.showNormal()
        self.setParent(self.originalParent)
        self.parent.toggleFullscreen()

    def changeEvent(self, event: QEvent) -> None:
        if event.type() == QEvent.WindowStateChange and self.isFullScreen():
            self.mpv.set_option('osd-align-x', 'center')
            self.showText('Press ESC key to exit full screen')
            QTimer.singleShot(6500, lambda: self.mpv.set_option('osd-align-x', 'left'))

    def keyPressEvent(self, event: QKeyEvent) -> None:
        if self.isFullScreen():
            if event.key() in {Qt.Key_Escape, Qt.Key_F}:
                self._exitFullScreen()
                event.accept()
            else:
                self.originalParent.keyPressEvent(event)
        super(mpvWidget, self).keyPressEvent(event)

    def mouseDoubleClickEvent(self, event: QMouseEvent) -> None:
        if self.isFullScreen():
            self._exitFullScreen()
        else:
            self.parent.toggleFullscreen()
        event.accept()
        super(mpvWidget, self).mouseDoubleClickEvent(event)<|MERGE_RESOLUTION|>--- conflicted
+++ resolved
@@ -19,15 +19,6 @@
 # noinspection PyUnresolvedReferences
 import vidcutter.libs.mpv as mpv
 
-<<<<<<< HEAD
-
-def get_proc_address(proc):
-    glctx = QGLContext.currentContext()
-    if glctx is None:
-        return None
-    addr = glctx.getProcAddress(str(proc, 'utf-8'))
-    return addr.__int__()
-=======
 # use try catch to allow Python versions below 3.5.3 without typing.Optional to still work
 try:
     # noinspection PyUnresolvedReferences
@@ -46,7 +37,6 @@
         if glctx is None:
             return None
         return glctx.getProcAddress(str(proc, 'utf-8'))
->>>>>>> cdfae44f
 
 
 class mpvWidget(QOpenGLWidget):
